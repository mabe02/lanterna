--- conflicted
+++ resolved
@@ -100,13 +100,9 @@
         if(string.length() + column > areaSize.getColumns())
             string = string.substring(0, areaSize.getColumns() - column);
 
-<<<<<<< HEAD
-        Set stylesSet = new HashSet(Arrays.asList(styles));
-=======
-        EnumSet<Terminal.Style> stylesSet = EnumSet.noneOf(Terminal.Style.class);
-        if(styles != null && styles.length != 0)
-            stylesSet = EnumSet.copyOf(Arrays.asList(styles));
->>>>>>> 16e5aab8
+        Set stylesSet = new HashSet();
+        if(styles != null && styles.length > 0)
+            stylesSet.addAll(Arrays.asList(styles));
         
         if(currentlyBold)
             stylesSet.add(Terminal.Style.Bold);
