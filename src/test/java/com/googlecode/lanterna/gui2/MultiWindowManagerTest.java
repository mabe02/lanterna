--- conflicted
+++ resolved
@@ -45,25 +45,13 @@
         final Window mainWindow = new BasicWindow("Multi Window Test");
         Panel contentArea = new Panel();
         contentArea.setLayoutManager(new LinearLayout(Direction.VERTICAL));
-<<<<<<< HEAD
         contentArea.addComponent(new Button("Add new window", () -> onNewWindow(textGUI)));
-=======
-        contentArea.addComponent(new Button("Add new window", new Runnable() {
-            @Override
-            public void run() {
-                onNewWindow(textGUI);
-            }
-        }));
-        buttonToggleVirtualScreen = new Button("Virtual Screen: Enabled", new Runnable() {
-            @Override
-            public void run() {
-                virtualScreenEnabled = !virtualScreenEnabled;
-                textGUI.setVirtualScreenEnabled(virtualScreenEnabled);
-                buttonToggleVirtualScreen.setLabel("Virtual Screen: " + (virtualScreenEnabled ? "Enabled" : "Disabled"));
-            }
+        buttonToggleVirtualScreen = new Button("Virtual Screen: Enabled", () -> {
+            virtualScreenEnabled = !virtualScreenEnabled;
+            textGUI.setVirtualScreenEnabled(virtualScreenEnabled);
+            buttonToggleVirtualScreen.setLabel("Virtual Screen: " + (virtualScreenEnabled ? "Enabled" : "Disabled"));
         });
         contentArea.addComponent(buttonToggleVirtualScreen);
->>>>>>> 0629561c
         contentArea.addComponent(new EmptySpace(TerminalSize.ONE));
         contentArea.addComponent(new Button("Close", mainWindow::close));
         mainWindow.setComponent(contentArea);
