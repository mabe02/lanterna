/*
 * This file is part of lanterna (https://github.com/mabe02/lanterna).
 *
 * lanterna is free software: you can redistribute it and/or modify
 * it under the terms of the GNU Lesser General Public License as published by
 * the Free Software Foundation, either version 3 of the License, or
 * (at your option) any later version.
 *
 * This program is distributed in the hope that it will be useful,
 * but WITHOUT ANY WARRANTY; without even the implied warranty of
 * MERCHANTABILITY or FITNESS FOR A PARTICULAR PURPOSE.  See the
 * GNU Lesser General Public License for more details.
 *
 * You should have received a copy of the GNU Lesser General Public License
 * along with this program.  If not, see <http://www.gnu.org/licenses/>.
<<<<<<< HEAD
 *
 * Copyright (C) 2010-2020 Martin Berglund
=======
 * 
 * Copyright (C) 2010-2024 Martin Berglund
>>>>>>> 4aea0ce0
 */
package com.googlecode.lanterna.gui2;

import com.googlecode.lanterna.*;
import com.googlecode.lanterna.graphics.*;
import com.googlecode.lanterna.input.*;

import java.util.*;

/**
 * @author ginkoblongata
 */
public class SplitPanel extends Panel {

    private final Component compA;
    private final ImageComponent thumb;
    private final Component compB;

    private boolean isHorizontal;
    private double ratio = 0.5;

    public static SplitPanel ofHorizontal(Component left, Component right) {
        SplitPanel split = new SplitPanel(left, right, true);
        return split;
    }

    public static SplitPanel ofVertical(Component top, Component bottom) {
        SplitPanel split = new SplitPanel(top, bottom, false);
        return split;
    }

    /**
     *
     */
    protected SplitPanel(Component a, Component b, boolean isHorizontal) {
        this.compA = a;
        this.compB = b;
        this.isHorizontal = isHorizontal;
        thumb = makeThumb();
        setLayoutManager(new ScrollPanelLayoutManager());
        setRatio(10, 10);

        addComponent(a);
        addComponent(thumb);
        addComponent(b);
    }

    ImageComponent makeThumb() {
        ImageComponent imageComponent = new ImageComponent() {
            TerminalSize aSize;
            TerminalSize bSize;
            TerminalSize tSize;
            TerminalPosition down = null;
            TerminalPosition drag = null;

            @Override
            public Result handleKeyStroke(KeyStroke keyStroke) {
                Result result;
                if (keyStroke instanceof MouseAction) {
                    result = handleMouseAction((MouseAction) keyStroke);
                }
                // TODO: Implement keyboard based resizing
                else {
                    result = super.handleKeyStroke(keyStroke);
                }
                return result;
            }

            private Result handleMouseAction(MouseAction mouseAction) {
                if (mouseAction.isMouseDown()) {
                    aSize = compA.getSize();
                    bSize = compB.getSize();
                    tSize = thumb.getSize();
                    down = mouseAction.getPosition();
                }
                if (mouseAction.isMouseDrag()) {
                    drag = mouseAction.getPosition();

                    // xxxxxxxxxxxxxxxxxxxxx
                    // this is a hack, should not be needed if the pane drag
                    // only on mouse down'd comp stuff was completely working
                    if (down == null) {
                        down = drag;
                    }
                    // xxxxxxxxxxxxxxxxxxxxx

                    int delta = isHorizontal ? drag.minus(down).getColumn() : drag.minus(down).getRow();
                    // xxxxxxxxxxxxxxxxxxxxxxxxxxxxxxxxxxxxxxxxxxxxx
                    if (isHorizontal) {
                        int a = Math.max(1, tSize.getColumns() + aSize.getColumns() + delta);
                        int b = Math.max(1, bSize.getColumns() - delta);
                        setRatio(a, b);
                    } else {
                        int a = Math.max(1, tSize.getRows() + aSize.getRows() + delta);
                        int b = Math.max(1, bSize.getRows() - delta);
                        setRatio(a, b);
                    }
                    // xxxxxxxxxxxxxxxxxxxxxxxxxxxxxxxxxxxxxxxxxxxxx
                }
                if (mouseAction.isMouseUp()) {
                    down = null;
                    drag = null;
                }
                return Result.HANDLED;
            }
        };
        return imageComponent;
    }

    class ScrollPanelLayoutManager implements LayoutManager {

        boolean hasChanged;

        public ScrollPanelLayoutManager() {
            hasChanged = true;
        }


        @Override
        public TerminalSize getPreferredSize(List<Component> components) {
            TerminalSize sizeA = compA.getPreferredSize();
            int aWidth = sizeA.getColumns();
            int aHeight = sizeA.getRows();
            TerminalSize sizeB = compB.getPreferredSize();
            int bWidth = sizeB.getColumns();
            int bHeight = sizeB.getRows();

            int tWidth = thumb.getPreferredSize().getColumns();
            int tHeight = thumb.getPreferredSize().getRows();

            if (isHorizontal) {
                return new TerminalSize(aWidth + tWidth + bWidth, Math.max(aHeight, Math.max(tHeight, bHeight)));
            } else {
                return new TerminalSize(Math.max(aWidth, Math.max(tWidth, bWidth)), aHeight + tHeight + bHeight);
            }
        }

        @Override
        public void doLayout(TerminalSize area, List<Component> components) {
            TerminalSize size = getSize();

            // xxxxxxxxxxxxxxxxxxxxxxxxxxxxxxxxxxxx
            // TODO: themed
            int length = isHorizontal ? size.getRows() : size.getColumns();
            TerminalSize tsize = new TerminalSize(isHorizontal ? 1 : length, !isHorizontal ? 1 : length);
            TextImage textImage = new BasicTextImage(tsize);
            Theme theme = getTheme();
            ThemeDefinition themeDefinition = theme.getDefaultDefinition();
            ThemeStyle themeStyle = themeDefinition.getNormal();

            TextCharacter thumbRenderer = TextCharacter.fromCharacter(
                    isHorizontal ? Symbols.SINGLE_LINE_VERTICAL : Symbols.SINGLE_LINE_HORIZONTAL,
                    themeStyle.getForeground(),
                    themeStyle.getBackground());
            if (thumb.isFocused()) {
                thumbRenderer = thumbRenderer.withModifier(SGR.BOLD);
            }

            textImage.setAll(thumbRenderer);
            thumb.setTextImage(textImage);
            // xxxxxxxxxxxxxxxxxxxxxxxxxxxxxxxxxxxx

            int tWidth = thumb.getPreferredSize().getColumns();
            int tHeight = thumb.getPreferredSize().getRows();

            int w = size.getColumns();
            int h = size.getRows();

            if (isHorizontal) {
                w -= tWidth;
            } else {
                h -= tHeight;
            }

            TerminalSize compAPrevSize = compA.getSize();
            TerminalSize compBPrevSize = compB.getSize();
            TerminalSize thumbPrevSize = thumb.getSize();
            TerminalPosition compAPrevPos = compA.getPosition();
            TerminalPosition compBPrevPos = compB.getPosition();
            TerminalPosition thumbPrevPos = thumb.getPosition();

            if (isHorizontal) {
                int leftWidth = Math.max(0, (int) (w * ratio));
                int leftHeight = Math.max(0, Math.min(compA.getPreferredSize().getRows(), h));

                int rightWidth = Math.max(0, w - leftWidth);
                int rightHeight = Math.max(0, Math.min(compB.getPreferredSize().getRows(), h));

                compA.setSize(new TerminalSize(leftWidth, leftHeight));
                thumb.setSize(thumb.getPreferredSize());
                compB.setSize(new TerminalSize(rightWidth, rightHeight));

                compA.setPosition(new TerminalPosition(0, 0));
                thumb.setPosition(new TerminalPosition(leftWidth, h / 2 - tHeight / 2));
                compB.setPosition(new TerminalPosition(leftWidth + tWidth, 0));
            } else {
                int leftWidth = Math.max(0, Math.min(compA.getPreferredSize().getColumns(), w));
                int leftHeight = Math.max(0, (int) (h * ratio));

                int rightWidth = Math.max(0, Math.min(compB.getPreferredSize().getColumns(), w));
                int rightHeight = Math.max(0, h - leftHeight);

                compA.setSize(new TerminalSize(leftWidth, leftHeight));
                thumb.setSize(thumb.getPreferredSize());
                compB.setSize(new TerminalSize(rightWidth, rightHeight));

                compA.setPosition(new TerminalPosition(0, 0));
                thumb.setPosition(new TerminalPosition(w / 2 - tWidth / 2, leftHeight));
                compB.setPosition(new TerminalPosition(0, leftHeight + tHeight));
            }

            hasChanged = !compAPrevPos.equals(compA.getPosition()) ||
                    !compAPrevSize.equals(compA.getSize()) ||
                    !compBPrevPos.equals(compB.getPosition()) ||
                    !compBPrevSize.equals(compB.getSize()) ||
                    !thumbPrevPos.equals(thumb.getPosition()) ||
                    !thumbPrevSize.equals(thumb.getSize());
        }

        @Override
        public boolean hasChanged() {
            return hasChanged;
        }
    }

    /*
     * Use whatever sizing.
     *
     *
     */
    public void setRatio(int left, int right) {
        if (left == 0 || right == 0) {
            ratio = 0.5;
        }
        else {
            int total = Math.abs(left) + Math.abs(right);
            ratio = (double) left / (double) total;
        }
    }

    public void setThumbVisible(boolean visible) {
        thumb.setVisible(visible);

        if (visible) {
            this.setPreferredSize(null);
        } else {
            thumb.setPreferredSize(new TerminalSize(1, 1));
        }
    }

    @Override
    public boolean isInvalid() {
        return super.isInvalid();
    }
}
<|MERGE_RESOLUTION|>--- conflicted
+++ resolved
@@ -13,13 +13,8 @@
  *
  * You should have received a copy of the GNU Lesser General Public License
  * along with this program.  If not, see <http://www.gnu.org/licenses/>.
-<<<<<<< HEAD
- *
- * Copyright (C) 2010-2020 Martin Berglund
-=======
  * 
  * Copyright (C) 2010-2024 Martin Berglund
->>>>>>> 4aea0ce0
  */
 package com.googlecode.lanterna.gui2;
 
