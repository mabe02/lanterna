--- conflicted
+++ resolved
@@ -68,11 +68,8 @@
     private int longestRow;
     private Character mask;
     private Pattern validationPattern;
-<<<<<<< HEAD
     private ScrollPanel scrollPanel = null;
-=======
     private TextChangeListener textChangeListener;
->>>>>>> 97421666
 
     /**
      * Default constructor, this creates a single-line {@code TextBox} of size 10 which is initially empty
