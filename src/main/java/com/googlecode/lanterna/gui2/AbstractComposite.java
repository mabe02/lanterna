/*
 * This file is part of lanterna (https://github.com/mabe02/lanterna).
 *
 * lanterna is free software: you can redistribute it and/or modify
 * it under the terms of the GNU Lesser General Public License as published by
 * the Free Software Foundation, either version 3 of the License, or
 * (at your option) any later version.
 *
 * This program is distributed in the hope that it will be useful,
 * but WITHOUT ANY WARRANTY; without even the implied warranty of
 * MERCHANTABILITY or FITNESS FOR A PARTICULAR PURPOSE.  See the
 * GNU Lesser General Public License for more details.
 *
 * You should have received a copy of the GNU Lesser General Public License
 * along with this program.  If not, see <http://www.gnu.org/licenses/>.
 *
 * Copyright (C) 2010-2020 Martin Berglund
 */
package com.googlecode.lanterna.gui2;

import com.googlecode.lanterna.TerminalPosition;
import com.googlecode.lanterna.input.KeyStroke;

import java.util.Collections;
import java.util.List;

/**
 * This abstract implementation contains common code for the different {@code Composite} implementations. A
 * {@code Composite} component is one that encapsulates a single component, like borders. Because of this, a
 * {@code Composite} can be seen as a special case of a {@code Container} and indeed this abstract class does in fact
 * implement the {@code Container} interface as well, to make the composites easier to work with internally.
 * @author martin
 * @param <T> Should always be itself, see {@code AbstractComponent}
 */
public abstract class AbstractComposite<T extends Container> extends AbstractComponent<T> implements Composite, Container {
    
    private Component component;

    /**
     * Default constructor
     */
    public AbstractComposite() {
        component = null;
    }
    
    @Override
    public void setComponent(Component component) {
        Component oldComponent = this.component;
        if(oldComponent == component) {
            return;
        }
        if(oldComponent != null) {
            removeComponent(oldComponent);
        }
        if(component != null) {
            this.component = component;
            component.onAdded(this);
            component.setPosition(TerminalPosition.TOP_LEFT_CORNER);
            invalidate();
        }
    }

    @Override
    public Component getComponent() {
        return component;
    }

    @Override
    public int getChildCount() {
        return component != null ? 1 : 0;
    }

    @Override
<<<<<<< HEAD
    public List<Component> getChildren() {
=======
    public List<Component> getChildrenList() {
>>>>>>> 0629561c
        if(component != null) {
            return Collections.singletonList(component);
        }
        else {
            return Collections.emptyList();
        }
    }

    @Override
    public Collection<Component> getChildren() {
        return getChildrenList();
    }

    @Override
    public boolean containsComponent(Component component) {
        return component != null && component.hasParent(this);
    }

    @Override
    public boolean removeComponent(Component component) {
        if(this.component == component) {
            this.component = null;
            component.onRemoved(this);
            invalidate();
            return true;
        }
        return false;
    }

    @Override
    public boolean isInvalid() {
        return component != null && component.isInvalid();
    }

    @Override
    public void invalidate() {
        super.invalidate();

        //Propagate
        if(component != null) {
            component.invalidate();
        }
    }

    @Override
    public Interactable nextFocus(Interactable fromThis) {
        if(fromThis == null && getComponent() instanceof Interactable) {
            Interactable interactable = (Interactable) getComponent();
            if(interactable.isEnabled()) {
                return interactable;
            }
        }
        else if(getComponent() instanceof Container) {
            return ((Container)getComponent()).nextFocus(fromThis);
        }
        return null;
    }

    @Override
    public Interactable previousFocus(Interactable fromThis) {
        if(fromThis == null && getComponent() instanceof Interactable) {
            Interactable interactable = (Interactable) getComponent();
            if(interactable.isEnabled()) {
                return interactable;
            }
        }
        else if(getComponent() instanceof Container) {
            return ((Container)getComponent()).previousFocus(fromThis);
        }
        return null;
    }

    @Override
    public boolean handleInput(KeyStroke key) {
        return false;
    }

    @Override
    public void updateLookupMap(InteractableLookupMap interactableLookupMap) {
        if(getComponent() instanceof Container) {
            ((Container)getComponent()).updateLookupMap(interactableLookupMap);
        }
        else if(getComponent() instanceof Interactable) {
            interactableLookupMap.add((Interactable)getComponent());
        }
    }
}<|MERGE_RESOLUTION|>--- conflicted
+++ resolved
@@ -21,6 +21,7 @@
 import com.googlecode.lanterna.TerminalPosition;
 import com.googlecode.lanterna.input.KeyStroke;
 
+import java.util.Collection;
 import java.util.Collections;
 import java.util.List;
 
@@ -71,11 +72,7 @@
     }
 
     @Override
-<<<<<<< HEAD
-    public List<Component> getChildren() {
-=======
     public List<Component> getChildrenList() {
->>>>>>> 0629561c
         if(component != null) {
             return Collections.singletonList(component);
         }
