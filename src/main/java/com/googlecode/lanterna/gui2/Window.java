/*
 * This file is part of lanterna (https://github.com/mabe02/lanterna).
 * 
 * lanterna is free software: you can redistribute it and/or modify
 * it under the terms of the GNU Lesser General Public License as published by
 * the Free Software Foundation, either version 3 of the License, or
 * (at your option) any later version.
 *
 * This program is distributed in the hope that it will be useful,
 * but WITHOUT ANY WARRANTY; without even the implied warranty of
 * MERCHANTABILITY or FITNESS FOR A PARTICULAR PURPOSE.  See the
 * GNU Lesser General Public License for more details.
 *
 * You should have received a copy of the GNU Lesser General Public License
 * along with this program.  If not, see <http://www.gnu.org/licenses/>.
 * 
 * Copyright (C) 2010-2020 Martin Berglund
 */
package com.googlecode.lanterna.gui2;

import com.googlecode.lanterna.TerminalPosition;
import com.googlecode.lanterna.TerminalRectangle;
import com.googlecode.lanterna.TerminalSize;
import com.googlecode.lanterna.gui2.menu.MenuBar;
import com.googlecode.lanterna.input.KeyStroke;

import java.util.Collection;
import java.util.Set;

/**
 * Window is a base unit in the TextGUI system, it represents a collection of components grouped together, usually
 * surrounded by a border and a title. Modern computer system GUIs are normally based around the metaphor of windows,
 * so I don't think you should have any problems understanding what this means.
 * @author Martin
 */
public interface Window extends BasePane {
    /**
     * Window hints are meta-data stored along with the window that can be used to give the GUI system some ideas of how
     * this window wants to be treated. There are no guarantees that the hints will be honoured though.
     *
     * You can declare your own window hints by sub-classing this class.  It is highly recommended to provide
     * your custom hints a good {@code .toString()}. You'd surely prefer in a debug-session to see the Hints
     * of a Window as {@code [Expanded, Modal]} than as {@code [foo.Bar@12345, foo.Bar@fedcba]}
     */
    class Hint {
        /**
         * With this hint, the TextGUI system should not draw any decorations around the window. Decorated size will be
         * the same as the window size.
         */
        public static final Hint NO_DECORATIONS = new Hint("NoDeco");

        /**
         * With this hint, the TextGUI system should skip running any post renderers for the window. By default this
         * means the window won't have any shadow.
         */
        public static final Hint NO_POST_RENDERING = new Hint("NoPostRend");

        /**
         * With this hint, the window should never receive focus by the window manager
         */
        public static final Hint NO_FOCUS = new Hint("NoFocus");

        /**
         * With this hint, the window wants to be at the center of the terminal instead of using the cascading layout
         * which is the standard.
         */
        public static final Hint CENTERED = new Hint("Centered");

        /**
         * Windows with this hint should not be positioned by the window manager, rather they should use whatever
         * position is pre-set.
         */
        public static final Hint FIXED_POSITION = new Hint("FixedPos");

        /**
         * Windows with this hint should (optionally) be rendered differently by the window manager to distiguish them
         * from ordinary windows. This is intended to be used only by menu popups (See {@link MenuBar},
         * {@link com.googlecode.lanterna.gui2.menu.Menu} and {@link com.googlecode.lanterna.gui2.menu.MenuItem}).
         */
        public static final Hint MENU_POPUP = new Hint("MenuPopup");

        /**
         * Windows with this hint should not be automatically sized by the window manager (using
         * {@code getPreferredSize()}), rather should rely on the code manually setting the size of the window using
         * {@code setFixedSize(..)}.
         */
        public static final Hint FIXED_SIZE = new Hint("FixedSize");

        /**
         * With this hint, don't let the window grow larger than the terminal screen, rather set components to a smaller
         * size than they prefer.
         */
        public static final Hint FIT_TERMINAL_WINDOW = new Hint("FitTermWin");

        /**
         * This hint tells the window manager that this window should have exclusive access to the keyboard input until
         * it is closed. For window managers that allows the user to switch between open windows, putting a window on
         * the screen with this hint should make the window manager temporarily disable that function until the window
         * is closed.
         */
        public static final Hint MODAL = new Hint("Modal");

        /**
         * A window with this hint would like to be placed covering the entire screen. Use this in combination with
         * NO_DECORATIONS if you want the content area to take up the entire terminal.
         */
        public static final Hint FULL_SCREEN = new Hint("FullScreen");

        /**
         * This window hint tells the window manager that the window should be taking up almost the entire screen,
         * leaving only a small space around it. This is different from {@code FULL_SCREEN} which takes all available
         * space and completely hide the background and any other window behind it.
         */
        public static final Hint EXPANDED = new Hint("Expanded");

        private String info;

        protected Hint() {
        }

        protected Hint(String info) {
            this.info = info;
        }
        public String toString() {
            if (info != null) {
                return info;
            } else {
                return super.toString();
            }
        }
    }

    @Override
    WindowBasedTextGUI getTextGUI();
    
    /**
     * DON'T CALL THIS METHOD YOURSELF, it is called automatically by the TextGUI system when you add a window. If you 
     * call it with the intention of adding the window to the specified TextGUI, you need to read the documentation
     * on how to use windows.
     * @param textGUI TextGUI this window belongs to from now on
     */
    void setTextGUI(WindowBasedTextGUI textGUI);

    /**
     * This method returns the title of the window, which is normally drawn at the top-left corder of the window
     * decoration, but depending on the {@code WindowDecorationRenderer} used by the {@code TextGUI}
     * @return title of the window
     */
    String getTitle();

    /**
     * This values is optionally used by the window manager to decide if the windows should be drawn or not. In an
     * invisible state, the window is still considered active in the TextGUI but just not drawn and not receiving any
     * input events. Please note that window managers may choose not to implement this.
     *
     * @return Whether the window wants to be visible or not
     */
    boolean isVisible();

    /**
     * This values is optionally used by the window manager to decide if the windows should be drawn or not. In an
     * invisible state, the window is still considered active in the TextGUI but just not drawn and not receiving any
     * input events. Please note that window managers may choose not to implement this.
     *
     * @param visible whether the window should be visible or not
     */
    void setVisible(boolean visible);

    /**
     * This method is used to determine if the window requires re-drawing. The most common cause for this is the some
     * of its components has changed and we need a re-draw to make these changes visible.
     * @return {@code true} if the window would like to be re-drawn, {@code false} if the window doesn't need
     */
    @Override
    boolean isInvalid();

    /**
     * Invalidates the whole window (including all of its child components) which will cause it to be recalculated
     * and redrawn.
     */
    @Override
    void invalidate();

    
<<<<<<< HEAD
=======
    /**
     * Return the last known size of the window including window decoration and the window position as a TerminalRectangle.
     * @return the decorated size and position of the window
     */
>>>>>>> 2b7c23d2
    default TerminalRectangle getBounds() {
        TerminalPosition position = getPosition();
        TerminalSize size = getDecoratedSize();
        return new TerminalRectangle(position.getColumn(), position.getRow(), size.getColumns(), size.getRows());
    }
    
    /**
     * Returns the size this window would like to be
     * @return Desired size of this window
     */
    TerminalSize getPreferredSize();

    /**
     * Closes the window, which will remove it from the GUI
     */
    void close();

    /**
     * Updates the set of active hints for this window. Please note that it's up to the window manager if these hints
     * will be honored or not.
     * @param hints Set of hints to be active for this window
     */
    void setHints(Collection<Hint> hints);

    /**
     * Returns a set of window hints that can be used by the text gui system, the window manager or any other part that
     * is interacting with windows.
     * @return Set of hints defined for this window
     */
    Set<Hint> getHints();

    /**
     * Returns the position of the window, as last specified by the window manager. This position does not include
     * window decorations but is the top-left position of the first usable space of the window.
     * @return Position, relative to the top-left corner of the terminal, of the top-left corner of the window
     */
    TerminalPosition getPosition();

    /**
     * This method is called by the GUI system to update the window on where the window manager placed it. Calling this
     * yourself will have no effect other than making the {@code getPosition()} call incorrect until the next redraw,
     * unless you have specified through window hints that you don't want the window manager to automatically place
     * the window. Notice that the position here is expressed in "global" coordinates, which means measured from the
     * top-left corner of the terminal itself.
     * @param topLeft Global coordinates of the top-left corner of the window
     */
    void setPosition(TerminalPosition topLeft);

    /**
     * Returns the last known size of the window. This is in general derived from the last drawing operation, how large
     * area the window was allowed to draw on. This size does not include window decorations.
     * @return Size of the window
     */
    TerminalSize getSize();

    /**
     * This method is called by the GUI system to update the window on how large it is, excluding window decorations.
     * Calling this yourself will generally make no difference in the size of the window, since it will be reset on the
     * next redraw based on how large area the TextGraphics given is covering. However, if you add the FIXED_SIZE
     * window hint, the auto-size calculation will be turned off and you can use this method to set how large you want
     * the window to be.
     * <p>
     * <b>Important:</b> if you are writing your own {@link WindowManager}, you should call {@code setDecoratedSize}
     * instead of this when decided the size of the window.
     * @param size New size of your fixed-size window
     * @deprecated This method is deprecated now as it probably doesn't do what you think. Please use
     * {@code setFixedSize} or {@code setDecoratedSize} instead, depending on what you are trying to do.
     */
    @Deprecated
    void setSize(TerminalSize size);

    /**
     * Calling this method will add the FIXED_SIZE window hint (if it wasn't present already) and attempt to force the
     * window to always have the size specified. Notice that it's up to the {@link WindowManager} if this size and hint
     * are going to be honored.
     * @param size New size of your fixed-size window
     */
    void setFixedSize(TerminalSize size);

    /**
     * Returns the last known size of the window including window decorations put on by the window manager. The value
     * returned here is passed in during drawing by the TextGUI through {@code setDecoratedSize(..)}.
     * @return Size of the window, including window decorations
     */
    TerminalSize getDecoratedSize();

    /**
     * This method is called by the GUI system to update the window on how large it is, counting window decorations too.
     * Calling this yourself will have no effect other than making the {@code getDecoratedSize()} call incorrect until
     * the next redraw.
     * <p>
     * <b>Important:</b> if you are writing your own {@link WindowManager}, you should call this method instead of
     * {@code setSize} when decided the size of the window.
     * @param decoratedSize Size of the window, including window decorations
     */
    void setDecoratedSize(TerminalSize decoratedSize);

    /**
     * This method is called by the GUI system to update the window on, as of the last drawing operation, the distance
     * from the top-left position of the window including decorations to the top-left position of the actual content
     * area. If this window has no decorations, it will be always 0x0. Do not call this method yourself.
     * @param offset Offset from the top-left corner of the window (including decorations) to the top-left corner of
     *               the content area.
     */
    void setContentOffset(TerminalPosition offset);

    /**
     * Waits for the window to close. Please note that this can cause deadlocks if care is not taken. Also, this method
     * will swallow any interrupts, if you need a wait method that throws InterruptedException, you'll have to implement
     * this yourself.
     */
    void waitUntilClosed();

    /**
     * Returns a post-renderer the GUI system should invoke after the window has been drawn. This can be used to
     * creating effects like shadows, overlays, etc. If this returns {@code null}, the GUI system will fall back to
     * it's own global override and after that to the current theme. If these are all {@code null}, no post-rendering
     * is done.
     * @return {@link WindowPostRenderer} to invoke after this window is drawn, or {@code null} fallback to the GUI
     * system's default.
     */
    WindowPostRenderer getPostRenderer();

    /**
     * Adds a {@link WindowListener} to this {@link Window}. If it has already been added, the call will do nothing.
     * @param windowListener Listener to attach to this {@link Window}
     */
    void addWindowListener(WindowListener windowListener);

    /**
     * Removes a {@link WindowListener} from this {@link Window}. If the listener isn't in the list of listeners, this
     * call does nothing.
     * @param windowListener Listener to remove from this {@link Window}
     */
    void removeWindowListener(WindowListener windowListener);

    ///////////////////////////////////////////////////////////////
    //// Below here are methods from BasePane                  ////
    //// We duplicate them here to make the JavaDoc more clear ////
    ///////////////////////////////////////////////////////////////
    /**
     * Called by the GUI system (or something imitating the GUI system) to draw the window. The TextGUIGraphics object
     * should be used to perform the drawing operations.
     * @param graphics TextGraphics object to draw with
     */
    @Override
    void draw(TextGUIGraphics graphics);

    /**
     * Called by the GUI system's window manager when it has decided that this window should receive the keyboard input.
     * The window will decide what to do with this input, usually sending it to one of its sub-components, but if it
     * isn't able to find any handler for this input it should return {@code false} so that the window manager can take
     * further decisions on what to do with it.
     * @param key Keyboard input
     * @return {@code true} If the window could handle the input, false otherwise
     */
    @Override
    boolean handleInput(KeyStroke key);

    /**
     * Sets the top-level component in the window, this will be the only component unless it's a container of some kind
     * that you add child-components to.
     * @param component Component to use as the top-level object in the Window
     */
    @Override
    void setComponent(Component component);

    /**
     * Returns the component which is the top-level in the component hierarchy inside this window.
     * @return Top-level component in the window
     */
    @Override
    Component getComponent();

    /**
     * Returns the component in the window that currently has input focus. There can only be one component at a time
     * being in focus.
     * @return Interactable component that is currently in receiving input focus
     */
    @Override
    Interactable getFocusedInteractable();

    /**
     * Sets the component currently in focus within this window, or sets no component in focus if {@code null}
     * is passed in.
     * @param interactable Interactable to focus, or {@code null} to clear focus
     */
    @Override
    void setFocusedInteractable(Interactable interactable);

    /**
     * Returns the position of where to put the terminal cursor according to this window. This is typically
     * derived from which component has focus, or {@code null} if no component has focus or if the window doesn't
     * want the cursor to be visible. Note that the coordinates are in local coordinate space, relative to the top-left
     * corner of the window. You can use your TextGUI implementation to translate these to global coordinates.
     * @return Local position of where to place the cursor, or {@code null} if the cursor shouldn't be visible
     */
    @Override
    TerminalPosition getCursorPosition();

    /**
     * @deprecated This is deprecated in favor of calling either of: {@code toGlobalFromContentRelative()} or {@code toGlobalFromDecoratedRelative()}.
     * @see Window#toGlobalFromContentRelative()
     * @see Window#toGlobalFromDecoratedRelative()
     */
    @Override
    @Deprecated
    TerminalPosition toGlobal(TerminalPosition localPosition);
    
    /**
     * Returns a position in the window content's local coordinate space to global coordinates
     * @param localPosition The local position to translate
     * @return The local position translated to global coordinates
     */
    TerminalPosition toGlobalFromContentRelative(TerminalPosition localPosition);
    /**
     * Returns a position in the decorated window local coordinate space to global coordinates
     * @param localPosition The local position to translate
     * @return The local position translated to global coordinates
     */
    TerminalPosition toGlobalFromDecoratedRelative(TerminalPosition decoratedPosition);

    /**
     * @deprecated This is deprecated in favor of calling either of: {@code fromGlobalToContentRelative()} or {@code fromGlobalToDecoratedRelative()}
     * @see Window#fromGlobalToContentRelative()
     * @see Window#fromGlobalToDecoratedRelative()
     */
    @Override
    @Deprecated
    TerminalPosition fromGlobal(TerminalPosition position);
    
<<<<<<< HEAD
    TerminalPosition fromContentGlobal(TerminalPosition position);
    TerminalPosition fromDecoratedGlobal(TerminalPosition position);
=======
    /**
     * Returns a position expressed in global coordinates, i.e. row and column offset from the top-left corner of the
     * terminal into a position relative to the top-left corner of the window's content. Calling
     * {@code fromGlobalToContentRelative(toGlobalFromContentRelative(..))} should return the exact same position.
     * @param position Position expressed in global coordinates to translate to local coordinates of this Window's content.
     * @return The global coordinates expressed as local coordinates
     */
    TerminalPosition fromGlobalToContentRelative(TerminalPosition position);
    /**
     * Returns a position expressed in global coordinates, i.e. row and column offset from the top-left corner of the
     * terminal into a position relative to the top-left corner of the window including it's decoration. Calling
     * {@code fromGlobalToDecoratedRelative(toGlobalFromDecoratedRelative(..))} should return the exact same position.
     * @param position Position expressed in global coordinates to translate to local coordinates of this window including it's decoration.
     * @return The global coordinates expressed as local coordinates
     */
    TerminalPosition fromGlobalToDecoratedRelative(TerminalPosition position);
>>>>>>> 2b7c23d2

    /**
     * Sets the active {@link MenuBar} for this window. The menu will be rendered at the top, inside the window
     * decorations, if set. If called with {@code null}, any previously set menu bar is removed.
     * @param menubar The {@link MenuBar} to assign to this window
     */
    @Override
    void setMenuBar(MenuBar menubar);

    /**
     * Returns the {@link MenuBar} assigned to this window, if any, otherwise returns {code null}.
     * @return The active menu bar or {@code null}
     */
    @Override
    MenuBar getMenuBar();
}<|MERGE_RESOLUTION|>--- conflicted
+++ resolved
@@ -181,14 +181,10 @@
     @Override
     void invalidate();
 
-    
-<<<<<<< HEAD
-=======
     /**
      * Return the last known size of the window including window decoration and the window position as a TerminalRectangle.
      * @return the decorated size and position of the window
      */
->>>>>>> 2b7c23d2
     default TerminalRectangle getBounds() {
         TerminalPosition position = getPosition();
         TerminalSize size = getDecoratedSize();
@@ -420,10 +416,6 @@
     @Deprecated
     TerminalPosition fromGlobal(TerminalPosition position);
     
-<<<<<<< HEAD
-    TerminalPosition fromContentGlobal(TerminalPosition position);
-    TerminalPosition fromDecoratedGlobal(TerminalPosition position);
-=======
     /**
      * Returns a position expressed in global coordinates, i.e. row and column offset from the top-left corner of the
      * terminal into a position relative to the top-left corner of the window's content. Calling
@@ -440,7 +432,6 @@
      * @return The global coordinates expressed as local coordinates
      */
     TerminalPosition fromGlobalToDecoratedRelative(TerminalPosition position);
->>>>>>> 2b7c23d2
 
     /**
      * Sets the active {@link MenuBar} for this window. The menu will be rendered at the top, inside the window
