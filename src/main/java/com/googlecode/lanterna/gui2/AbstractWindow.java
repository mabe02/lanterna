/*
 * This file is part of lanterna (https://github.com/mabe02/lanterna).
 * 
 * lanterna is free software: you can redistribute it and/or modify
 * it under the terms of the GNU Lesser General Public License as published by
 * the Free Software Foundation, either version 3 of the License, or
 * (at your option) any later version.
 *
 * This program is distributed in the hope that it will be useful,
 * but WITHOUT ANY WARRANTY; without even the implied warranty of
 * MERCHANTABILITY or FITNESS FOR A PARTICULAR PURPOSE.  See the
 * GNU Lesser General Public License for more details.
 *
 * You should have received a copy of the GNU Lesser General Public License
 * along with this program.  If not, see <http://www.gnu.org/licenses/>.
 * 
 * Copyright (C) 2010-2020 Martin Berglund
 */
package com.googlecode.lanterna.gui2;

import com.googlecode.lanterna.TerminalPosition;
import com.googlecode.lanterna.gui2.menu.MenuBar;
import com.googlecode.lanterna.input.KeyStroke;
import com.googlecode.lanterna.TerminalSize;
import com.googlecode.lanterna.input.KeyType;

import java.util.*;

/**
 * Abstract Window has most of the code requiring for a window to function, all concrete window implementations extends
 * from this in one way or another. You can define your own window by extending from this, as an alternative to building
 * up the GUI externally by constructing a {@code BasicWindow} and adding components to it.
 * @author Martin
 */
public abstract class AbstractWindow extends AbstractBasePane<Window> implements Window {
    private String title;
    private WindowBasedTextGUI textGUI;
    private boolean visible;
    private TerminalSize lastKnownSize;
    private TerminalSize lastKnownDecoratedSize;
    private TerminalPosition lastKnownPosition;
    private TerminalPosition contentOffset;
    private Set<Hint> hints;
    private WindowPostRenderer windowPostRenderer;
    private boolean closeWindowWithEscape;

    /**
     * Default constructor, this creates a window with no title
     */
    public AbstractWindow() {
        this("");
    }

    /**
     * Creates a window with a specific title that will (probably) be drawn in the window decorations
     * @param title Title of this window
     */
    public AbstractWindow(String title) {
        super();
        this.title = title;
        this.textGUI = null;
        this.visible = true;
        this.contentOffset = TerminalPosition.TOP_LEFT_CORNER;
        this.lastKnownPosition = null;
        this.lastKnownSize = null;
        this.lastKnownDecoratedSize = null;
        this.closeWindowWithEscape = false;

        this.hints = new HashSet<>();
    }

    /**
     * Setting this property to {@code true} will cause pressing the ESC key to close the window. This used to be the
     * default behaviour of lanterna 3 during the development cycle but is not longer the case. You are encouraged to
     * put proper buttons or other kind of components to clearly mark to the user how to close the window instead of
     * magically taking ESC, but sometimes it can be useful (when doing testing, for example) to enable this mode.
     * @param closeWindowWithEscape If {@code true}, this window will self-close if you press ESC key
     */
    public void setCloseWindowWithEscape(boolean closeWindowWithEscape) {
        this.closeWindowWithEscape = closeWindowWithEscape;
    }

    @Override
    public void setTextGUI(WindowBasedTextGUI textGUI) {
        //This is kind of stupid check, but might cause it to blow up on people using the library incorrectly instead of
        //just causing weird behaviour
        if(this.textGUI != null && textGUI != null) {
            throw new UnsupportedOperationException("Are you calling setTextGUI yourself? Please read the documentation"
                    + " in that case (this could also be a bug in Lanterna, please report it if you are sure you are "
                    + "not calling Window.setTextGUI(..) from your code)");
        }
        this.textGUI = textGUI;
    }

    @Override
    public WindowBasedTextGUI getTextGUI() {
        return textGUI;
    }

    /**
     * Alters the title of the window to the supplied string
     * @param title New title of the window
     */
    public void setTitle(String title) {
        this.title = title;
        invalidate();
    }

    @Override
    public String getTitle() {
        return title;
    }

    @Override
    public boolean isVisible() {
        return visible;
    }

    @Override
    public void setVisible(boolean visible) {
        this.visible = visible;
    }

    @Override
    public void draw(TextGUIGraphics graphics) {
        if(!graphics.getSize().equals(lastKnownSize)) {
            getComponent().invalidate();
        }
        setSize(graphics.getSize(), false);
        super.draw(graphics);
    }

    @Override
    public boolean handleInput(KeyStroke key) {
        boolean handled = super.handleInput(key);
        if(!handled && closeWindowWithEscape && key.getKeyType() == KeyType.Escape) {
            close();
            return true;
        }
        return handled;
    }

    /**
     * @see Window#toGlobal()
     */
    @Override
    @Deprecated
    public TerminalPosition toGlobal(TerminalPosition localPosition) {
        return toGlobalFromContentRelative(localPosition);
    }
    
    @Override
    public TerminalPosition toGlobalFromContentRelative(TerminalPosition contentLocalPosition) {
        if(contentLocalPosition == null) {
            return null;
        }
        return lastKnownPosition.withRelative(contentOffset.withRelative(contentLocalPosition));
    }
    
    @Override
    @Deprecated
    public TerminalPosition toGlobalFromDecoratedRelative(TerminalPosition localPosition) {
        if(localPosition == null) {
            return null;
        }
        return lastKnownPosition.withRelative(localPosition);
    }

    /**
     * @see Window#fromGlobal()
     */
    @Override
    @Deprecated
    public TerminalPosition fromGlobal(TerminalPosition globalPosition) {
<<<<<<< HEAD
        return fromContentGlobal(globalPosition);
    }
    
    @Override
    public TerminalPosition fromContentGlobal(TerminalPosition globalPosition) {
=======
        return fromGlobalToContentRelative(globalPosition);
    }
    
    @Override
    public TerminalPosition fromGlobalToContentRelative(TerminalPosition globalPosition) {
>>>>>>> 2b7c23d2
        if(globalPosition == null || lastKnownPosition == null) {
            return null;
        }
        return globalPosition.withRelative(
                -lastKnownPosition.getColumn() - contentOffset.getColumn(),
                -lastKnownPosition.getRow() - contentOffset.getRow());
    }
    
    @Override
<<<<<<< HEAD
    public TerminalPosition fromDecoratedGlobal(TerminalPosition globalPosition) {
=======
    public TerminalPosition fromGlobalToDecoratedRelative(TerminalPosition globalPosition) {
>>>>>>> 2b7c23d2
        if(globalPosition == null || lastKnownPosition == null) {
            return null;
        }
        return globalPosition.withRelative(
                -lastKnownPosition.getColumn(),
                -lastKnownPosition.getRow());
    }

    @Override
    public TerminalSize getPreferredSize() {
        TerminalSize preferredSize = contentHolder.getPreferredSize();
        MenuBar menuBar = getMenuBar();
        if (menuBar.getMenuCount() > 0) {
            TerminalSize menuPreferredSize = menuBar.getPreferredSize();
            preferredSize = preferredSize.withRelativeRows(menuPreferredSize.getRows())
                    .withColumns(Math.max(menuPreferredSize.getColumns(), preferredSize.getColumns()));
        }
        return preferredSize;
    }

    @Override
    public void setHints(Collection<Hint> hints) {
        this.hints = new HashSet<>(hints);
        invalidate();
    }

    @Override
    public Set<Hint> getHints() {
        return Collections.unmodifiableSet(hints);
    }

    @Override
    public WindowPostRenderer getPostRenderer() {
        return  windowPostRenderer;
    }

    @Override
    public void addWindowListener(WindowListener windowListener) {
        addBasePaneListener(windowListener);
    }

    @Override
    public void removeWindowListener(WindowListener windowListener) {
        removeBasePaneListener(windowListener);
    }

    /**
     * Sets the post-renderer to use for this window. This will override the default from the GUI system (if there is
     * one set, otherwise from the theme).
     * @param windowPostRenderer Window post-renderer to assign to this window
     */
    public void setWindowPostRenderer(WindowPostRenderer windowPostRenderer) {
        this.windowPostRenderer = windowPostRenderer;
    }

    @Override
    public final TerminalPosition getPosition() {
        return lastKnownPosition;
    }

    @Override
    public final void setPosition(TerminalPosition topLeft) {
        TerminalPosition oldPosition = this.lastKnownPosition;
        this.lastKnownPosition = topLeft;

        // Fire listeners
        for(BasePaneListener<?> listener: getBasePaneListeners()) {
            if(listener instanceof WindowListener) {
                ((WindowListener)listener).onMoved(this, oldPosition, topLeft);
            }
        }
    }

    @Override
    public final TerminalSize getSize() {
        return lastKnownSize;
    }

    @Override
    @Deprecated
    public void setSize(TerminalSize size) {
        setSize(size, true);
    }

    @Override
    public void setFixedSize(TerminalSize size) {
        hints.add(Hint.FIXED_SIZE);
        setSize(size);
    }

    private void setSize(TerminalSize size, boolean invalidate) {
        TerminalSize oldSize = this.lastKnownSize;
        this.lastKnownSize = size;
        if(invalidate) {
            invalidate();
        }

        // Fire listeners
        for(BasePaneListener<?> listener: getBasePaneListeners()) {
            if(listener instanceof WindowListener) {
                ((WindowListener)listener).onResized(this, oldSize, size);
            }
        }
    }

    @Override
    public final TerminalSize getDecoratedSize() {
        return lastKnownDecoratedSize;
    }

    @Override
    public final void setDecoratedSize(TerminalSize decoratedSize) {
        this.lastKnownDecoratedSize = decoratedSize;
    }

    @Override
    public void setContentOffset(TerminalPosition offset) {
        this.contentOffset = offset;
    }

    @Override
    public void close() {
        if(textGUI != null) {
            textGUI.removeWindow(this);
        }
        setComponent(null);
    }

    @Override
    public void waitUntilClosed() {
        WindowBasedTextGUI textGUI = getTextGUI();
        if(textGUI != null) {
            textGUI.waitForWindowToClose(this);
        }
    }

    Window self() { return this; }
}<|MERGE_RESOLUTION|>--- conflicted
+++ resolved
@@ -172,19 +172,11 @@
     @Override
     @Deprecated
     public TerminalPosition fromGlobal(TerminalPosition globalPosition) {
-<<<<<<< HEAD
-        return fromContentGlobal(globalPosition);
+        return fromGlobalToContentRelative(globalPosition);
     }
     
     @Override
-    public TerminalPosition fromContentGlobal(TerminalPosition globalPosition) {
-=======
-        return fromGlobalToContentRelative(globalPosition);
-    }
-    
-    @Override
     public TerminalPosition fromGlobalToContentRelative(TerminalPosition globalPosition) {
->>>>>>> 2b7c23d2
         if(globalPosition == null || lastKnownPosition == null) {
             return null;
         }
@@ -194,11 +186,7 @@
     }
     
     @Override
-<<<<<<< HEAD
-    public TerminalPosition fromDecoratedGlobal(TerminalPosition globalPosition) {
-=======
     public TerminalPosition fromGlobalToDecoratedRelative(TerminalPosition globalPosition) {
->>>>>>> 2b7c23d2
         if(globalPosition == null || lastKnownPosition == null) {
             return null;
         }
