/*
 * This file is part of lanterna (https://github.com/mabe02/lanterna).
 *
 * lanterna is free software: you can redistribute it and/or modify
 * it under the terms of the GNU Lesser General Public License as published by
 * the Free Software Foundation, either version 3 of the License, or
 * (at your option) any later version.
 *
 * This program is distributed in the hope that it will be useful,
 * but WITHOUT ANY WARRANTY; without even the implied warranty of
 * MERCHANTABILITY or FITNESS FOR A PARTICULAR PURPOSE.  See the
 * GNU Lesser General Public License for more details.
 *
 * You should have received a copy of the GNU Lesser General Public License
 * along with this program.  If not, see <http://www.gnu.org/licenses/>.
 *
 * Copyright (C) 2010-2020 Martin Berglund
 */
package com.googlecode.lanterna.gui2;

import com.googlecode.lanterna.graphics.BasicTextImage;
import com.googlecode.lanterna.graphics.TextImage;
import com.googlecode.lanterna.input.*;
import com.googlecode.lanterna.screen.Screen;
import com.googlecode.lanterna.*;
import com.googlecode.lanterna.screen.VirtualScreen;
import com.googlecode.lanterna.gui2.Window.Hint;

import java.io.EOFException;
import java.io.IOException;
import java.util.*;
import java.util.concurrent.atomic.AtomicBoolean
;

/**
 * This is the main Text GUI implementation built into Lanterna, supporting multiple tiled windows and a dynamic
 * background area that can be fully customized. If you want to create a text-based GUI with windows and controls,
 * it's very likely this is what you want to use.
 * <p>
 * Note: This class used to always wrap the {@link Screen} object with a {@link VirtualScreen} to ensure that the UI
 * always fits. As of 3.1.0, we don't do this anymore so when you create the {@link MultiWindowTextGUI} you can wrap
 * the screen parameter yourself if you want to keep this behavior.
 * @author Martin
 */
public class MultiWindowTextGUI extends AbstractTextGUI implements WindowBasedTextGUI {
    private final WindowManager windowManager;
    private final BasePane backgroundPane;
<<<<<<< HEAD
    private final List<Window> windows;
    private final List<Window> stableOrderingOfWindows;
=======
    private final WindowList windowList;
>>>>>>> 2b7c23d2
    private final IdentityHashMap<Window, TextImage> windowRenderBufferCache;
    private final WindowPostRenderer postRenderer;
    
    private boolean eofWhenNoWindows;
    
    private Window titleBarDragWindow;
    private TerminalPosition originWindowPosition;
    private TerminalPosition dragStart;

    /**
     * Creates a new {@code MultiWindowTextGUI} that uses the specified {@code Screen} as the backend for all drawing
     * operations. The background area of the GUI will be a solid color, depending on theme (default is blue). The
     * current thread will be used as the GUI thread for all Lanterna library operations.
     * @param screen Screen to use as the backend for drawing operations
     */
    public MultiWindowTextGUI(Screen screen) {
        this(new SameTextGUIThread.Factory(), screen);
    }

    /**
     * Creates a new {@code MultiWindowTextGUI} that uses the specified {@code Screen} as the backend for all drawing
     * operations. The background area of the GUI will be a solid color, depending on theme (default is blue). This
     * constructor allows you control the threading model for the UI.
     * @param guiThreadFactory Factory implementation to use when creating the {@code TextGUIThread}
     * @param screen Screen to use as the backend for drawing operations
     */
    public MultiWindowTextGUI(TextGUIThreadFactory guiThreadFactory, Screen screen) {
        this(guiThreadFactory,
                screen,
                new DefaultWindowManager(),
                null,
                new GUIBackdrop());
    }

    /**
     * Creates a new {@code MultiWindowTextGUI} that uses the specified {@code Screen} as the backend for all drawing
     * operations. The background area of the GUI will be a solid color, depending on theme (default is blue). This
     * constructor allows you control the threading model for the UI and set a custom {@link WindowManager}.
     * @param guiThreadFactory Factory implementation to use when creating the {@code TextGUIThread}
     * @param screen Screen to use as the backend for drawing operations
     * @param windowManager Custom window manager to use
     */
    public MultiWindowTextGUI(TextGUIThreadFactory guiThreadFactory, Screen screen, WindowManager windowManager) {
        this(guiThreadFactory,
                screen,
                windowManager,
                null,
                new GUIBackdrop());
    }

    /**
     * Creates a new {@code MultiWindowTextGUI} that uses the specified {@code Screen} as the backend for all drawing
     * operations. The background area of the GUI is a solid color as decided by the {@code backgroundColor} parameter.
     * @param screen Screen to use as the backend for drawing operations
     * @param backgroundColor Color to use for the GUI background
     * @deprecated It's preferred to use a custom background component if you want to customize the background color,
     * or you should change the theme. Using this constructor won't work well with theming.
     */
    @Deprecated
    public MultiWindowTextGUI(
            Screen screen,
            TextColor backgroundColor) {

        this(screen, new DefaultWindowManager(), new EmptySpace(backgroundColor));
    }

    /**
     * Creates a new {@code MultiWindowTextGUI} that uses the specified {@code Screen} as the backend for all drawing
     * operations. The background area of the GUI will be the component supplied instead of the usual backdrop. This
     * constructor allows you to set a custom {@link WindowManager} instead of {@link DefaultWindowManager}.
     * @param screen Screen to use as the backend for drawing operations
     * @param windowManager Window manager implementation to use
     * @param background Component to use as the background of the GUI, behind all the windows
     */
    public MultiWindowTextGUI(
            Screen screen,
            WindowManager windowManager,
            Component background) {

        this(screen, windowManager, null, background);
    }

    /**
     * Creates a new {@code MultiWindowTextGUI} that uses the specified {@code Screen} as the backend for all drawing
     * operations. The background area of the GUI will be the component supplied instead of the usual backdrop. This
     * constructor allows you to set a custom {@link WindowManager} instead of {@link DefaultWindowManager} as well
     * as a custom {@link WindowPostRenderer} that can be used to tweak the appearance of any window.
     * @param screen Screen to use as the backend for drawing operations
     * @param windowManager Window manager implementation to use
     * @param postRenderer {@code WindowPostRenderer} object to invoke after each window has been drawn
     * @param background Component to use as the background of the GUI, behind all the windows
     */
    public MultiWindowTextGUI(
            Screen screen,
            WindowManager windowManager,
            WindowPostRenderer postRenderer,
            Component background) {

        this(new SameTextGUIThread.Factory(), screen, windowManager, postRenderer, background);
    }

    /**
     * Creates a new {@code MultiWindowTextGUI} that uses the specified {@code Screen} as the backend for all drawing
     * operations. The background area of the GUI will be the component supplied instead of the usual backdrop. This
     * constructor allows you to set a custom {@link WindowManager} instead of {@link DefaultWindowManager} as well
     * as a custom {@link WindowPostRenderer} that can be used to tweak the appearance of any window. This constructor
     * also allows you to control the threading model for the UI.
     * @param guiThreadFactory Factory implementation to use when creating the {@code TextGUIThread}
     * @param screen Screen to use as the backend for drawing operations
     * @param windowManager Window manager implementation to use
     * @param postRenderer {@code WindowPostRenderer} object to invoke after each window has been drawn
     * @param background Component to use as the background of the GUI, behind all the windows
     */
    public MultiWindowTextGUI(
            TextGUIThreadFactory guiThreadFactory,
            Screen screen,
            WindowManager windowManager,
            WindowPostRenderer postRenderer,
            Component background) {

        super(guiThreadFactory, screen);
        windowList = new WindowList();
        if(windowManager == null) {
            throw new IllegalArgumentException("Creating a window-based TextGUI requires a WindowManager");
        }
        if(background == null) {
            //Use a sensible default instead of throwing
            background = new GUIBackdrop();
        }
        this.windowManager = windowManager;
        this.backgroundPane = new AbstractBasePane<BasePane>() {
            @Override
            public TextGUI getTextGUI() {
                return MultiWindowTextGUI.this;
            }

            @Override
            public TerminalPosition toGlobal(TerminalPosition localPosition) {
                return localPosition;
            }

            public TerminalPosition fromGlobal(TerminalPosition globalPosition) {
                return globalPosition;
            }

            BasePane self() { return this; }
        };
        this.backgroundPane.setComponent(background);
<<<<<<< HEAD
        this.windows = new LinkedList<>();
        this.stableOrderingOfWindows = new LinkedList<>();
=======
>>>>>>> 2b7c23d2
        this.windowRenderBufferCache = new IdentityHashMap<>();
        this.postRenderer = postRenderer;
        this.eofWhenNoWindows = false;
    }

    @Override
    public synchronized boolean isPendingUpdate() {
        for(Window window: getWindows()) {
            if(window.isVisible() && window.isInvalid()) {
                return true;
            }
        }
        return super.isPendingUpdate() || backgroundPane.isInvalid() || windowManager.isInvalid();
    }

    @Override
    public synchronized void updateScreen() throws IOException {
        if (getScreen() instanceof VirtualScreen) {
            // If the user has passed in a virtual screen, we should calculate the minimum size required and tell it.
            // Previously the constructor always wrapped the screen in a VirtualScreen, but now we need to check.
            TerminalSize minimumTerminalSize = TerminalSize.ZERO;
            for (Window window : getWindows()) {
                if (window.isVisible()) {
                    if (window.getHints().contains(Window.Hint.FULL_SCREEN) ||
                            window.getHints().contains(Window.Hint.FIT_TERMINAL_WINDOW) ||
                            window.getHints().contains(Window.Hint.EXPANDED)) {
                        //Don't take full screen windows or auto-sized windows into account
                        continue;
                    }
                    TerminalPosition lastPosition = window.getPosition();
                    minimumTerminalSize = minimumTerminalSize.max(
                            //Add position to size to get the bottom-right corner of the window
                            window.getDecoratedSize().withRelative(
                                    Math.max(lastPosition.getColumn(), 0),
                                    Math.max(lastPosition.getRow(), 0)));
                }
            }
            ((VirtualScreen) getScreen()).setMinimumSize(minimumTerminalSize);
        }
        super.updateScreen();
    }

    @Override
    protected synchronized KeyStroke readKeyStroke() throws IOException {
        KeyStroke keyStroke = super.pollInput();
        if(windowList.isHadWindowAtSomePoint() && eofWhenNoWindows && keyStroke == null && getWindows().isEmpty()) {
            return new KeyStroke(KeyType.EOF);
        }
        else if(keyStroke != null) {
            return keyStroke;
        }
        else {
            return super.readKeyStroke();
        }
    }

    @Override
    protected synchronized void drawGUI(TextGUIGraphics graphics) {
        drawBackgroundPane(graphics);
<<<<<<< HEAD
        windowManager.prepareWindows(this, Collections.unmodifiableList(stableOrderingOfWindows), graphics.getSize());
        for(Window window: windows) {
=======
        windowManager.prepareWindows(this, windowList.getWindowsInStableOrder(), graphics.getSize());
        for(Window window: getWindows()) {
>>>>>>> 2b7c23d2
            if (window.isVisible()) {
                // First draw windows to a buffer, then copy it to the real destination. This is to make physical off-screen
                // drawing work better. Store the buffers in a cache so we don't have to re-create them every time.
                TextImage textImage = windowRenderBufferCache.get(window);
                if (textImage == null || !textImage.getSize().equals(window.getDecoratedSize())) {
                    textImage = new BasicTextImage(window.getDecoratedSize());
                    windowRenderBufferCache.put(window, textImage);
                }
                TextGUIGraphics windowGraphics = new DefaultTextGUIGraphics(this, textImage.newTextGraphics());
                TextGUIGraphics insideWindowDecorationsGraphics = windowGraphics;
                TerminalPosition contentOffset = TerminalPosition.TOP_LEFT_CORNER;
                if (!window.getHints().contains(Window.Hint.NO_DECORATIONS)) {
                    WindowDecorationRenderer decorationRenderer = windowManager.getWindowDecorationRenderer(window);
                    insideWindowDecorationsGraphics = decorationRenderer.draw(this, windowGraphics, window);
                    contentOffset = decorationRenderer.getOffset(window);
                }

                window.draw(insideWindowDecorationsGraphics);
                window.setContentOffset(contentOffset);
                if (windowGraphics != insideWindowDecorationsGraphics) {
                    Borders.joinLinesWithFrame(windowGraphics);
                }

                graphics.drawImage(window.getPosition(), textImage);

                if(!window.getHints().contains(Window.Hint.NO_POST_RENDERING)) {
                    if (window.getPostRenderer() != null) {
                        window.getPostRenderer().postRender(graphics, this, window);
                    }
                    else if (postRenderer != null) {
                        postRenderer.postRender(graphics, this, window);
                    }
                    else if (getTheme().getWindowPostRenderer() != null) {
                        getTheme().getWindowPostRenderer().postRender(graphics, this, window);
                    }
                }
            }
        }

        // Purge the render buffer cache from windows that have been removed
        windowRenderBufferCache.keySet().retainAll(getWindows());
    }

    private void drawBackgroundPane(TextGUIGraphics graphics) {
        backgroundPane.draw(new DefaultTextGUIGraphics(this, graphics));
    }

    @Override
    public synchronized TerminalPosition getCursorPosition() {
        Window activeWindow = getActiveWindow();
        if(activeWindow != null) {
            return activeWindow.toGlobal(activeWindow.getCursorPosition());
        }
        else {
            return backgroundPane.getCursorPosition();
        }
    }

    /**
     * Sets whether the TextGUI should return EOF when you try to read input while there are no windows in the window
     * manager. Setting this to true (off by default) will make the GUI automatically exit when the last window has been
     * closed.
     * @param eofWhenNoWindows Should the GUI return EOF when there are no windows left
     */
    public void setEOFWhenNoWindows(boolean eofWhenNoWindows) {
        this.eofWhenNoWindows = eofWhenNoWindows;
    }

    /**
     * Returns whether the TextGUI should return EOF when you try to read input while there are no windows in the window
     * manager. When this is true (true by default) will make the GUI automatically exit when the last window has been
     * closed.
     * @return Should the GUI return EOF when there are no windows left
     */
    public boolean isEOFWhenNoWindows() {
        return eofWhenNoWindows;
    }

    /**
     * This method used to exist to control if the virtual screen should by bypassed or not. Since 3.1.0 calling this
     * has no effect since we don't force a VirtualScreen anymore and you control it yourself when you create the GUI.
     * @param virtualScreenEnabled Not used anymore
     * @deprecated This method don't do anything anymore (as of 3.1.0)
     */
    @Override
    @Deprecated
    public void setVirtualScreenEnabled(boolean virtualScreenEnabled) {
    }

    @Override
    public synchronized Interactable getFocusedInteractable() {
        Window activeWindow = getActiveWindow();
        if(activeWindow != null) {
            return activeWindow.getFocusedInteractable();
        }
        else {
            return backgroundPane.getFocusedInteractable();
        }
    }

    @Override
    public synchronized boolean handleInput(KeyStroke keyStroke) {
        ifMouseDownPossiblyChangeActiveWindow(keyStroke);
        ifMouseDownPossiblyStartTitleDrag(keyStroke);
        ifMouseDragPossiblyMoveWindow(keyStroke);
        Window activeWindow = getActiveWindow();
        if(activeWindow != null) {
            return activeWindow.handleInput(keyStroke);
        }
        else {
            return backgroundPane.handleInput(keyStroke);
        }
    }
    
    protected synchronized void ifMouseDownPossiblyChangeActiveWindow(KeyStroke keyStroke) {
        if (!(keyStroke instanceof MouseAction)) {
            return;
        }
        MouseAction mouse = (MouseAction)keyStroke;
        if(mouse.isMouseDown()) {
            // for now, active windows do not overlap?
            // by happenstance, the last in the list in case of many overlapping will be active
            Window priorActiveWindow = getActiveWindow();
            AtomicBoolean anyHit = new AtomicBoolean(false);
<<<<<<< HEAD
            for (Window w : getWindows()) {
=======
            List<Window> snapshot = new ArrayList<>(getWindows());
            for (Window w : snapshot) {
>>>>>>> 2b7c23d2
                w.getBounds().whenContains(mouse.getPosition(), () -> {
                    setActiveWindow(w);
                    anyHit.set(true);
                });
            }
            // clear popup menus if they clicked onto another window or missed all windows
            if (priorActiveWindow != getActiveWindow() || !anyHit.get()) {
                if (priorActiveWindow.getHints().contains(Hint.MENU_POPUP)) {
                    priorActiveWindow.close();
                }
            }
        }
    }
    
    protected void ifMouseDownPossiblyStartTitleDrag(KeyStroke keyStroke) {
        if (!(keyStroke instanceof MouseAction)) {
            return;
        }
        MouseAction mouse = (MouseAction)keyStroke;
        if(mouse.isMouseDown()) {
            titleBarDragWindow = null;
            dragStart = null;
            Window window = getActiveWindow();
            if (window == null) {
                return;
            }
            
            if (window.getHints().contains(Hint.MENU_POPUP)) {
                // popup windows are not draggable
                return;
            }
            
            WindowDecorationRenderer decorator = windowManager.getWindowDecorationRenderer(window);
            TerminalRectangle titleBarRectangle = decorator.getTitleBarRectangle(window);
<<<<<<< HEAD
            TerminalPosition local = window.fromDecoratedGlobal(mouse.getPosition());
=======
            TerminalPosition local = window.fromGlobalToDecoratedRelative(mouse.getPosition());
>>>>>>> 2b7c23d2
            titleBarRectangle.whenContains(local, () -> {
                titleBarDragWindow = window;
                originWindowPosition = titleBarDragWindow.getPosition();
                dragStart = mouse.getPosition();
            });
        }
        
    }
    protected void ifMouseDragPossiblyMoveWindow(KeyStroke keyStroke) {
        if (titleBarDragWindow == null) {
            return;
        }
        if (!(keyStroke instanceof MouseAction)) {
            return;
        }
        MouseAction mouse = (MouseAction)keyStroke;
        if(mouse.isMouseDrag()) {
            TerminalPosition mp = mouse.getPosition();
            TerminalPosition wp = originWindowPosition;
            int dx = mp.getColumn() - dragStart.getColumn();
            int dy = mp.getRow() - dragStart.getRow();
            changeWindowHintsForDragged(titleBarDragWindow);
            titleBarDragWindow.setPosition(new TerminalPosition(wp.getColumn() + dx, wp.getRow() + dy));
            // TODO ? any additional children popups (shown menus, etc) should also be moved (or just closed)
        }
        
    }
    /**
     * In order for window to be draggable, it would no longer be CENTERED.    
     * Removes Hint.CENTERED, adds Hint.FIXED_POSITION to the window hints.
     */
    protected void changeWindowHintsForDragged(Window window) {
        Set<Hint> hints = new HashSet<>(titleBarDragWindow.getHints());
        hints.remove(Hint.CENTERED);
        hints.add(Hint.FIXED_POSITION);
        titleBarDragWindow.setHints(hints);
    }

    @Override
    public WindowManager getWindowManager() {
        return windowManager;
    }

    @Override
    public synchronized WindowBasedTextGUI addWindow(Window window) {
        //To protect against NPE if the user forgot to set a content component
        if(window.getComponent() == null) {
            window.setComponent(new EmptySpace(TerminalSize.ONE));
        }

        if(window.getTextGUI() != null) {
            window.getTextGUI().removeWindow(window);
        }
        window.setTextGUI(this);
<<<<<<< HEAD
        windowManager.onAdded(this, window, stableOrderingOfWindows);
        if (!stableOrderingOfWindows.contains(window)) {
            stableOrderingOfWindows.add(window);
        }
        if(!windows.contains(window)) {
            windows.add(window);
        }
        if(!window.getHints().contains(Window.Hint.NO_FOCUS)) {
            setActiveWindow(window);
        }
        hadWindowAtSomePoint = true;
=======
        windowManager.onAdded(this, window, windowList.getWindowsInStableOrder());
        
        windowList.addWindow(window);
        
>>>>>>> 2b7c23d2
        invalidate();
        return this;
    }

    @Override
    public WindowBasedTextGUI addWindowAndWait(Window window) {
        addWindow(window);
        window.waitUntilClosed();
        return this;
    }

    @Override
    public synchronized WindowBasedTextGUI removeWindow(Window window) {
        boolean contained = windowList.removeWindow(window);
        if(!contained) {
            //Didn't contain this window
            return this;
        }
        window.setTextGUI(null);
<<<<<<< HEAD
        stableOrderingOfWindows.remove(window);
        windowManager.onRemoved(this, window, stableOrderingOfWindows);
        changeWindow: if(activeWindow == window) {
            //Go backward in reverse and find the first suitable window
            for(int index = windows.size() - 1; index >= 0; index--) {
                Window candidate = windows.get(index);
                if(!candidate.getHints().contains(Window.Hint.NO_FOCUS)) {
                    setActiveWindow(candidate);
                    break changeWindow;
                }
            }
            // No suitable window was found, so pass control back
            // to the background pane
            setActiveWindow(null);
        }
=======
        windowManager.onRemoved(this, window, windowList.getWindowsInStableOrder());
>>>>>>> 2b7c23d2
        invalidate();
        return this;
    }

    @Override
    public void waitForWindowToClose(Window window) {
        while(window.getTextGUI() != null) {
            boolean sleep = true;
            TextGUIThread guiThread = getGUIThread();
            if(Thread.currentThread() == guiThread.getThread()) {
                try {
                    sleep = !guiThread.processEventsAndUpdate();
                }
                catch(EOFException ignore) {
                    //The GUI has closed so allow exit
                    break;
                }
                catch(IOException e) {
                    throw new RuntimeException("Unexpected IOException while waiting for window to close", e);
                }
            }
            if(sleep) {
                try {
                    Thread.sleep(1);
                }
                catch(InterruptedException ignore) {}
            }
        }
    }

    @Override
    public synchronized Collection<Window> getWindows() {
        return windowList.getWindowsInZOrder();
    }

    @Override
    public synchronized MultiWindowTextGUI setActiveWindow(Window activeWindow) {
        windowList.setActiveWindow(activeWindow);
        return this;
    }

    @Override
    public synchronized Window getActiveWindow() {
        return windowList.getActiveWindow();
    }

    @Override
    public BasePane getBackgroundPane() {
        return backgroundPane;
    }

    @Override
    public WindowPostRenderer getWindowPostRenderer() {
        return postRenderer;
    }

    @Override
    public synchronized WindowBasedTextGUI moveToTop(Window window) {
        windowList.moveToTop(window);
        invalidate();
        return this;
    }
    
    public synchronized WindowBasedTextGUI moveToBottom(Window window) {
        windowList.moveToBottom(window);
        invalidate();
        return this;
    }

    /**
     * Switches the active window by cyclically shuffling the window list. If {@code reverse} parameter is {@code false}
     * then the current top window is placed at the bottom of the stack and the window immediately behind it is the new
     * top. If {@code reverse} is set to {@code true} then the window at the bottom of the stack is moved up to the
     * front and the previous top window will be immediately below it
     * @param reverse Direction to cycle through the windows
     * @return Itself
     */
    public synchronized WindowBasedTextGUI cycleActiveWindow(boolean reverse) {
        windowList.cycleActiveWindow(reverse);
        return this;
    }
}<|MERGE_RESOLUTION|>--- conflicted
+++ resolved
@@ -45,12 +45,7 @@
 public class MultiWindowTextGUI extends AbstractTextGUI implements WindowBasedTextGUI {
     private final WindowManager windowManager;
     private final BasePane backgroundPane;
-<<<<<<< HEAD
-    private final List<Window> windows;
-    private final List<Window> stableOrderingOfWindows;
-=======
     private final WindowList windowList;
->>>>>>> 2b7c23d2
     private final IdentityHashMap<Window, TextImage> windowRenderBufferCache;
     private final WindowPostRenderer postRenderer;
     
@@ -199,11 +194,6 @@
             BasePane self() { return this; }
         };
         this.backgroundPane.setComponent(background);
-<<<<<<< HEAD
-        this.windows = new LinkedList<>();
-        this.stableOrderingOfWindows = new LinkedList<>();
-=======
->>>>>>> 2b7c23d2
         this.windowRenderBufferCache = new IdentityHashMap<>();
         this.postRenderer = postRenderer;
         this.eofWhenNoWindows = false;
@@ -263,13 +253,8 @@
     @Override
     protected synchronized void drawGUI(TextGUIGraphics graphics) {
         drawBackgroundPane(graphics);
-<<<<<<< HEAD
-        windowManager.prepareWindows(this, Collections.unmodifiableList(stableOrderingOfWindows), graphics.getSize());
-        for(Window window: windows) {
-=======
         windowManager.prepareWindows(this, windowList.getWindowsInStableOrder(), graphics.getSize());
         for(Window window: getWindows()) {
->>>>>>> 2b7c23d2
             if (window.isVisible()) {
                 // First draw windows to a buffer, then copy it to the real destination. This is to make physical off-screen
                 // drawing work better. Store the buffers in a cache so we don't have to re-create them every time.
@@ -394,12 +379,8 @@
             // by happenstance, the last in the list in case of many overlapping will be active
             Window priorActiveWindow = getActiveWindow();
             AtomicBoolean anyHit = new AtomicBoolean(false);
-<<<<<<< HEAD
-            for (Window w : getWindows()) {
-=======
             List<Window> snapshot = new ArrayList<>(getWindows());
             for (Window w : snapshot) {
->>>>>>> 2b7c23d2
                 w.getBounds().whenContains(mouse.getPosition(), () -> {
                     setActiveWindow(w);
                     anyHit.set(true);
@@ -434,11 +415,7 @@
             
             WindowDecorationRenderer decorator = windowManager.getWindowDecorationRenderer(window);
             TerminalRectangle titleBarRectangle = decorator.getTitleBarRectangle(window);
-<<<<<<< HEAD
-            TerminalPosition local = window.fromDecoratedGlobal(mouse.getPosition());
-=======
             TerminalPosition local = window.fromGlobalToDecoratedRelative(mouse.getPosition());
->>>>>>> 2b7c23d2
             titleBarRectangle.whenContains(local, () -> {
                 titleBarDragWindow = window;
                 originWindowPosition = titleBarDragWindow.getPosition();
@@ -493,24 +470,10 @@
             window.getTextGUI().removeWindow(window);
         }
         window.setTextGUI(this);
-<<<<<<< HEAD
-        windowManager.onAdded(this, window, stableOrderingOfWindows);
-        if (!stableOrderingOfWindows.contains(window)) {
-            stableOrderingOfWindows.add(window);
-        }
-        if(!windows.contains(window)) {
-            windows.add(window);
-        }
-        if(!window.getHints().contains(Window.Hint.NO_FOCUS)) {
-            setActiveWindow(window);
-        }
-        hadWindowAtSomePoint = true;
-=======
         windowManager.onAdded(this, window, windowList.getWindowsInStableOrder());
         
         windowList.addWindow(window);
         
->>>>>>> 2b7c23d2
         invalidate();
         return this;
     }
@@ -530,25 +493,7 @@
             return this;
         }
         window.setTextGUI(null);
-<<<<<<< HEAD
-        stableOrderingOfWindows.remove(window);
-        windowManager.onRemoved(this, window, stableOrderingOfWindows);
-        changeWindow: if(activeWindow == window) {
-            //Go backward in reverse and find the first suitable window
-            for(int index = windows.size() - 1; index >= 0; index--) {
-                Window candidate = windows.get(index);
-                if(!candidate.getHints().contains(Window.Hint.NO_FOCUS)) {
-                    setActiveWindow(candidate);
-                    break changeWindow;
-                }
-            }
-            // No suitable window was found, so pass control back
-            // to the background pane
-            setActiveWindow(null);
-        }
-=======
         windowManager.onRemoved(this, window, windowList.getWindowsInStableOrder());
->>>>>>> 2b7c23d2
         invalidate();
         return this;
     }
