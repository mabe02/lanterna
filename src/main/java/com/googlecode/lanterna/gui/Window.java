/*
 * This file is part of lanterna (http://code.google.com/p/lanterna/).
 * 
 * lanterna is free software: you can redistribute it and/or modify
 * it under the terms of the GNU Lesser General Public License as published by
 * the Free Software Foundation, either version 3 of the License, or
 * (at your option) any later version.
 *
 * This program is distributed in the hope that it will be useful,
 * but WITHOUT ANY WARRANTY; without even the implied warranty of
 * MERCHANTABILITY or FITNESS FOR A PARTICULAR PURPOSE.  See the
 * GNU Lesser General Public License for more details.
 *
 * You should have received a copy of the GNU Lesser General Public License
 * along with this program.  If not, see <http://www.gnu.org/licenses/>.
 * 
 * Copyright (C) 2010-2014 Martin
 */

package com.googlecode.lanterna.gui;

import java.util.ArrayList;
import java.util.List;

import com.googlecode.lanterna.gui.Theme.Category;
import com.googlecode.lanterna.gui.component.EmptySpace;
import com.googlecode.lanterna.gui.component.Panel;
import com.googlecode.lanterna.gui.layout.LayoutParameter;
import com.googlecode.lanterna.gui.listener.ComponentAdapter;
import com.googlecode.lanterna.gui.listener.ContainerListener;
import com.googlecode.lanterna.gui.listener.WindowListener;
import com.googlecode.lanterna.input.KeyStroke;
import com.googlecode.lanterna.input.KeyType;
import com.googlecode.lanterna.terminal.TerminalPosition;
import com.googlecode.lanterna.terminal.TerminalSize;

/**
 * The Window class is the basis for Lanternas GUI system. The workflow is to
 * create and show modal windows and promt the user for input. A window, once
 * displayed, will take over control by entering an event loop and won't come 
 * back until the window is closed.
 * @author Martin
 */
public class Window
{
    private final List<WindowListener> windowListeners;
    private final List<ComponentInvalidatorAlert> invalidatorAlerts;
    private GUIScreen owner;
    private final WindowContentPane contentPane;
    private Interactable currentlyInFocus;
    private TerminalSize windowSizeOverride;
    private boolean soloWindow;
    private boolean drawShadow;

    /**
     * Creates a new window
     * @param title Title for the new window
     */
    public Window(String title)
    {
        this.windowListeners = new ArrayList<WindowListener>();
        this.invalidatorAlerts = new ArrayList<ComponentInvalidatorAlert>();
        this.owner = null;
        this.contentPane = new WindowContentPane(title);
        this.currentlyInFocus = null;
        this.soloWindow = false;
        this.windowSizeOverride = null;
        this.drawShadow = true;
    }

    public void addWindowListener(WindowListener listener)
    {
        windowListeners.add(listener);
    }

    /**
     * @return The GUIScreen which this window is displayed on
     */
    public GUIScreen getOwner()
    {
        return owner;
    }

    void setOwner(GUIScreen owner)
    {
        this.owner = owner;
    }

    /**
     * @return The border of this window
     */
    public Border getBorder()
    {
        return contentPane.getBorder();
    }

    public void setBorder(Border border)
    {
        if(border != null)
            contentPane.setBorder(border);
    }

    /**
     * Returns the current window size override or {@code null} if none is set
     * @return Override for the window size or {@code null}
     */
    public TerminalSize getWindowSizeOverride() {
        return windowSizeOverride;
    }

    /**
     * Sets the size of the window to a fixed value, rather than using automatic size calculation. 
     * If you call this method with {@code windowSizeOverride} parameter set to {@code null}, the
     * automatic size calculation will be activated again.
     * @param windowSizeOverride Size the window should have, or {@code null} if you want to use
     * automatic size calculation
     */
    public void setWindowSizeOverride(TerminalSize windowSizeOverride) {
        this.windowSizeOverride = windowSizeOverride;
    }

    /**
     * @return How big this window would like to be
     */
    TerminalSize getPreferredSize()
    {
        TerminalSize override = getWindowSizeOverride();
        if(override != null)
            return override;
        else
            return contentPane.getPreferredSize();  //Automatically calculate the size
    }

    void repaint(TextGraphics graphics)
    {
        graphics.applyTheme(graphics.getTheme().getDefinition(Category.DIALOG_AREA));
        graphics.fillRectangle(' ', new TerminalPosition(0, 0), new TerminalSize(graphics.getWidth(), graphics.getHeight()));
        contentPane.repaint(graphics);
    }

    private void invalidate()
    {
        for(WindowListener listener: windowListeners)
            listener.onWindowInvalidated(this);
    }

    /**
     * Don't use the method, call {@code addComponent(new EmptySpace(1, 1))} instead
     * @deprecated
     */
    @Deprecated
    public void addEmptyLine()
    {
        addComponent(new EmptySpace(1, 1));
    }
    
    public void addComponent(Component component, LayoutParameter... layoutParameters)
    {
        if(component == null)
            return;

        contentPane.addComponent(component, layoutParameters);
        ComponentInvalidatorAlert invalidatorAlert = new ComponentInvalidatorAlert(component);
        invalidatorAlerts.add(invalidatorAlert);
        component.addComponentListener(invalidatorAlert);
        checkFocus();
        invalidate();
    }

    /**
     * This method will, if nothing is in focus, scan through all components
     * again and find something to focus on.
     */
    void checkFocus() 
    {
        if(currentlyInFocus == null) {
            setFocus(contentPane.nextFocus(null));
            invalidate();
        }
    }

    public void addContainerListener(ContainerListener cl)
    {
        contentPane.addContainerListener(cl);
    }

    public void removeContainerListener(ContainerListener cl)
    {
        contentPane.removeContainerListener(cl);
    }

    public Component getComponentAt(int index)
    {
        return contentPane.getComponentAt(index);
    }

    /**
     * @return How many top-level components this window has
     */
    public int getComponentCount()
    {
        return contentPane.getComponentCount();
    }

    /**
     * Removes a top-level component from the window
     * @param component Top-level component to remove
     */
    public void removeComponent(Component component)
    {
        if(component instanceof InteractableContainer) {
            InteractableContainer container = (InteractableContainer)component;
            if(container.hasInteractable(currentlyInFocus)) {
                Interactable original = currentlyInFocus;
                Interactable current = contentPane.nextFocus(original);
                while(container.hasInteractable(current) && original != current)
                    current = contentPane.nextFocus(current);
                if(container.hasInteractable(current))
                    setFocus(null);
                else
                    setFocus(current);
            }
        }
        else if(component == currentlyInFocus)
            setFocus(contentPane.nextFocus(currentlyInFocus));
        
        contentPane.removeComponent(component);

        for(ComponentInvalidatorAlert invalidatorAlert: invalidatorAlerts) {
            if(component == invalidatorAlert.component) {
                component.removeComponentListener(invalidatorAlert);
                invalidatorAlerts.remove(invalidatorAlert);
                break;
            }
        }
    }

    /**
     * Removes all components from the window
     */
    public void removeAllComponents()
    {
        while(getComponentCount() > 0)
            removeComponent(getComponentAt(0));
    }

    TerminalPosition getWindowHotspotPosition()
    {
        if(currentlyInFocus == null)
            return null;
        else
            return currentlyInFocus.getHotspot();
    }

    public void onKeyPressed(KeyStroke key)
    {
        if(currentlyInFocus != null) {
            Interactable.Result result =  currentlyInFocus.keyboardInteraction(key);
            if(result.isNextInteractable()) {
                Interactable nextItem = contentPane.nextFocus(currentlyInFocus);
                if(nextItem == null)
                    nextItem = contentPane.nextFocus(null);
                setFocus(nextItem, result.asFocusChangeDirection());
            }
            else if(result.isPreviousInteractable()) {
                Interactable prevItem = contentPane.previousFocus(currentlyInFocus);
                if(prevItem == null)
                    prevItem = contentPane.previousFocus(null);
                setFocus(prevItem, result.asFocusChangeDirection());
            }
            else if(result == Interactable.Result.EVENT_NOT_HANDLED) {
                //Try to find a shortcut
                if(currentlyInFocus instanceof Component) {
                    Container parentContainer = ((Component)currentlyInFocus).getParent();
                    while(parentContainer != null) {
                        if(parentContainer instanceof InteractableContainer) {
                            //If we could fire off a shortcut, stop here
                            if(((InteractableContainer)parentContainer).triggerShortcut(key))
                                return;
                        }
                        //Otherwise try one level higher
                        parentContainer = parentContainer.getParent();
                    }
                }
                
                //There was no shortcut
                onUnhandledKeyPress(key);
            }
        }
        else {
            onUnhandledKeyPress(key);
        }
    }
    
    protected void onUnhandledKeyPress(KeyStroke key) {
        for(WindowListener listener: windowListeners)
            listener.onUnhandledKeyboardInteraction(this, key);
    }

    public boolean isSoloWindow()
    {
        return soloWindow;
    }

    /**
     * If set to true, when this window is shown, all previous windows are 
     * hidden. Set to false to show them again.
     */
    public void setSoloWindow(boolean soloWindow)
    {
        this.soloWindow = soloWindow;
    }

<<<<<<< HEAD
    protected boolean maximisesVertically()
=======
    public boolean isDrawShadow() {
        return drawShadow;
    }

    public void setDrawShadow(boolean drawShadow) {
        this.drawShadow = drawShadow;
    }            

    boolean maximisesVertically()
>>>>>>> d3b311ad
    {
        return contentPane.maximisesVertically();
    }

    protected boolean maximisesHorisontally()
    {
        return contentPane.maximisesHorisontally();
    }

    public void setFocus(Interactable newFocus)
    {
        setFocus(newFocus, null);
    }

    protected void setFocus(Interactable newFocus, Interactable.FocusChangeDirection direction)
    {
        if(currentlyInFocus != null)
            currentlyInFocus.onLeaveFocus(direction);
        
        //Fire the focus changed event
        for(WindowListener listener: windowListeners) {
            listener.onFocusChanged(this, currentlyInFocus, newFocus);
        }
        
        currentlyInFocus = newFocus;
        if(currentlyInFocus != null)
            currentlyInFocus.onEnterFocus(direction);
        invalidate();
    }

    protected Interactable getInputFocusedComponent() {
        return currentlyInFocus;
    }

    public void close()
    {
        if(owner != null)
            owner.closeWindow(this);
    }

    protected void onVisible()
    {
        for(WindowListener listener: windowListeners)
            listener.onWindowShown(this);
    }

    protected void onClosed()
    {
        for(WindowListener listener: windowListeners)
            listener.onWindowClosed(this);
    }

    @Override
    public String toString() {
        return contentPane.getTitle();
    }

    private class ComponentInvalidatorAlert extends ComponentAdapter
    {
        private Component component;

        public ComponentInvalidatorAlert(Component component)
        {
            this.component = component;
        }

        public Component getComponent()
        {
            return component;
        }

        @Override
        public void onComponentInvalidated(Component component)
        {
            invalidate();
        }
    }
    
    /**
     * Private class to get through some method restrictions
     */
    private class WindowContentPane extends Panel {
        public WindowContentPane(String title) {
            super(title);
        }

        @Override
        public Window getWindow() {
            return Window.this;
        }
    }
}<|MERGE_RESOLUTION|>--- conflicted
+++ resolved
@@ -311,9 +311,6 @@
         this.soloWindow = soloWindow;
     }
 
-<<<<<<< HEAD
-    protected boolean maximisesVertically()
-=======
     public boolean isDrawShadow() {
         return drawShadow;
     }
@@ -323,7 +320,6 @@
     }            
 
     boolean maximisesVertically()
->>>>>>> d3b311ad
     {
         return contentPane.maximisesVertically();
     }
