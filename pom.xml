<<<<<<< HEAD

<project xmlns="http://maven.apache.org/POM/4.0.0" xmlns:xsi="http://www.w3.org/2001/XMLSchema-instance" xsi:schemaLocation="http://maven.apache.org/POM/4.0.0 http://maven.apache.org/maven-v4_0_0.xsd">
    <modelVersion>4.0.0</modelVersion>
    <groupId>com.googlecode.lanterna</groupId>
    <artifactId>lanterna</artifactId>
    <packaging>jar</packaging>
    <name>Lanterna</name>
    <description>Java library for creating text-based terminal GUIs</description>
    <version>3.0.0-SNAPSHOT</version>
    <url>http://code.google.com/p/lanterna/</url>
  
    <licenses>
        <license>
            <name>GNU Lesser General Public License</name>
            <url>http://www.gnu.org/licenses/lgpl-3.0.txt</url>
            <distribution>repo</distribution>
        </license>
    </licenses>
  
    <parent>
        <groupId>org.sonatype.oss</groupId>
        <artifactId>oss-parent</artifactId>
        <version>7</version>
    </parent>
  
    <properties>
        <project.build.sourceEncoding>UTF-8</project.build.sourceEncoding>
        <project.reporting.outputEncoding>UTF-8</project.reporting.outputEncoding>
    </properties>
  
    <scm>
        <connection>scm:hg:https://code.google.com/p/lanterna/</connection>
        <developerConnection>scm:hg:https://code.google.com/p/lanterna/</developerConnection>
        <url>https://code.google.com/p/lanterna/</url>
    </scm>
  
    <build>
        <plugins>
            <plugin>
                <groupId>org.apache.maven.plugins</groupId>
                <artifactId>maven-javadoc-plugin</artifactId>
                <version>2.8.1</version>
                <configuration>
                </configuration>
            </plugin>
            <plugin>
                <groupId>org.apache.maven.plugins</groupId>
                <artifactId>maven-source-plugin</artifactId>
                <version>2.1.2</version>
                <configuration>
                </configuration>
            </plugin>
            <plugin>
                <groupId>org.apache.maven.plugins</groupId>
                <artifactId>maven-compiler-plugin</artifactId>
                <version>2.5.1</version>
                <configuration>
                    <source>1.6</source>
                    <target>1.6</target>
                </configuration>
            </plugin>
            <plugin>
                <groupId>org.codehaus.mojo</groupId>
                <artifactId>clirr-maven-plugin</artifactId>
                <version>2.4</version>
            </plugin>
        </plugins>
    </build>

    <profiles>
        <profile>
            <id>release-sign-artifacts</id>
            <activation>
                <property>
                    <name>performRelease</name>
                    <value>true</value>
                </property>
            </activation>
            <build>
                <plugins>
                    <plugin>
                        <groupId>org.apache.maven.plugins</groupId>
                        <artifactId>maven-gpg-plugin</artifactId>
                        <version>1.4</version>
                        <executions>
                            <execution>
                                <id>sign-artifacts</id>
                                <phase>verify</phase>
                                <goals>
                                    <goal>sign</goal>
                                </goals>
                            </execution>
                        </executions>
                    </plugin>
                </plugins>
            </build>
        </profile>
    </profiles>
  
    <developers>
        <developer>
            <id>Martin</id>
            <name>Martin Berglund</name>
            <email>mabe02@gmail.com</email>
        </developer>
    </developers>
</project>
=======
<project xmlns="http://maven.apache.org/POM/4.0.0" xmlns:xsi="http://www.w3.org/2001/XMLSchema-instance" xsi:schemaLocation="http://maven.apache.org/POM/4.0.0 http://maven.apache.org/maven-v4_0_0.xsd">
    <modelVersion>4.0.0</modelVersion>
    <groupId>com.googlecode.lanterna</groupId>
    <artifactId>lanterna</artifactId>
    <packaging>jar</packaging>
    <name>Lanterna</name>
    <description>Java library for creating text-based terminal GUIs</description>
    <version>2.2.0-SNAPSHOT</version>
    <url>http://code.google.com/p/lanterna/</url>
  
    <licenses>
        <license>
            <name>GNU Lesser General Public License</name>
            <url>http://www.gnu.org/licenses/lgpl-3.0.txt</url>
            <distribution>repo</distribution>
        </license>
    </licenses>
  
    <parent>
        <groupId>org.sonatype.oss</groupId>
        <artifactId>oss-parent</artifactId>
        <version>7</version>
    </parent>
  
    <properties>
        <project.build.sourceEncoding>UTF-8</project.build.sourceEncoding>
        <project.reporting.outputEncoding>UTF-8</project.reporting.outputEncoding>
    </properties>
  
    <scm>
        <connection>scm:hg:https://code.google.com/p/lanterna/</connection>
        <developerConnection>scm:hg:https://code.google.com/p/lanterna/</developerConnection>
        <url>https://code.google.com/p/lanterna/</url>
    </scm>
  
    <build>
        <plugins>
            <plugin>
                <groupId>org.apache.maven.plugins</groupId>
                <artifactId>maven-javadoc-plugin</artifactId>
                <version>2.8.1</version>
                <configuration>
                </configuration>
            </plugin>
            <plugin>
                <groupId>org.apache.maven.plugins</groupId>
                <artifactId>maven-source-plugin</artifactId>
                <version>2.1.2</version>
                <configuration>
                </configuration>
            </plugin>
            <plugin>
                <groupId>org.apache.maven.plugins</groupId>
                <artifactId>maven-compiler-plugin</artifactId>
                <version>2.5.1</version>
                <configuration>
                    <source>1.6</source>
                    <target>1.6</target>
                </configuration>
            </plugin>
            <plugin>
                <groupId>org.codehaus.mojo</groupId>
                <artifactId>clirr-maven-plugin</artifactId>
                <version>2.4</version>
            </plugin>
        </plugins>
    </build>

    <profiles>
        <profile>
            <id>release-sign-artifacts</id>
            <activation>
                <property>
                    <name>performRelease</name>
                    <value>true</value>
                </property>
            </activation>
            <build>
                <plugins>
                    <plugin>
                        <groupId>org.apache.maven.plugins</groupId>
                        <artifactId>maven-gpg-plugin</artifactId>
                        <version>1.4</version>
                        <executions>
                            <execution>
                                <id>sign-artifacts</id>
                                <phase>verify</phase>
                                <goals>
                                    <goal>sign</goal>
                                </goals>
                            </execution>
                        </executions>
                    </plugin>
                </plugins>
            </build>
        </profile>
    </profiles>
  
    <developers>
        <developer>
            <id>Martin</id>
            <name>Martin Berglund</name>
            <email>mabe02@gmail.com</email>
        </developer>
    </developers>
</project>
>>>>>>> c4a4a523
<|MERGE_RESOLUTION|>--- conflicted
+++ resolved
@@ -1,4 +1,3 @@
-<<<<<<< HEAD
 
 <project xmlns="http://maven.apache.org/POM/4.0.0" xmlns:xsi="http://www.w3.org/2001/XMLSchema-instance" xsi:schemaLocation="http://maven.apache.org/POM/4.0.0 http://maven.apache.org/maven-v4_0_0.xsd">
     <modelVersion>4.0.0</modelVersion>
@@ -105,112 +104,4 @@
             <email>mabe02@gmail.com</email>
         </developer>
     </developers>
-</project>
-=======
-<project xmlns="http://maven.apache.org/POM/4.0.0" xmlns:xsi="http://www.w3.org/2001/XMLSchema-instance" xsi:schemaLocation="http://maven.apache.org/POM/4.0.0 http://maven.apache.org/maven-v4_0_0.xsd">
-    <modelVersion>4.0.0</modelVersion>
-    <groupId>com.googlecode.lanterna</groupId>
-    <artifactId>lanterna</artifactId>
-    <packaging>jar</packaging>
-    <name>Lanterna</name>
-    <description>Java library for creating text-based terminal GUIs</description>
-    <version>2.2.0-SNAPSHOT</version>
-    <url>http://code.google.com/p/lanterna/</url>
-  
-    <licenses>
-        <license>
-            <name>GNU Lesser General Public License</name>
-            <url>http://www.gnu.org/licenses/lgpl-3.0.txt</url>
-            <distribution>repo</distribution>
-        </license>
-    </licenses>
-  
-    <parent>
-        <groupId>org.sonatype.oss</groupId>
-        <artifactId>oss-parent</artifactId>
-        <version>7</version>
-    </parent>
-  
-    <properties>
-        <project.build.sourceEncoding>UTF-8</project.build.sourceEncoding>
-        <project.reporting.outputEncoding>UTF-8</project.reporting.outputEncoding>
-    </properties>
-  
-    <scm>
-        <connection>scm:hg:https://code.google.com/p/lanterna/</connection>
-        <developerConnection>scm:hg:https://code.google.com/p/lanterna/</developerConnection>
-        <url>https://code.google.com/p/lanterna/</url>
-    </scm>
-  
-    <build>
-        <plugins>
-            <plugin>
-                <groupId>org.apache.maven.plugins</groupId>
-                <artifactId>maven-javadoc-plugin</artifactId>
-                <version>2.8.1</version>
-                <configuration>
-                </configuration>
-            </plugin>
-            <plugin>
-                <groupId>org.apache.maven.plugins</groupId>
-                <artifactId>maven-source-plugin</artifactId>
-                <version>2.1.2</version>
-                <configuration>
-                </configuration>
-            </plugin>
-            <plugin>
-                <groupId>org.apache.maven.plugins</groupId>
-                <artifactId>maven-compiler-plugin</artifactId>
-                <version>2.5.1</version>
-                <configuration>
-                    <source>1.6</source>
-                    <target>1.6</target>
-                </configuration>
-            </plugin>
-            <plugin>
-                <groupId>org.codehaus.mojo</groupId>
-                <artifactId>clirr-maven-plugin</artifactId>
-                <version>2.4</version>
-            </plugin>
-        </plugins>
-    </build>
-
-    <profiles>
-        <profile>
-            <id>release-sign-artifacts</id>
-            <activation>
-                <property>
-                    <name>performRelease</name>
-                    <value>true</value>
-                </property>
-            </activation>
-            <build>
-                <plugins>
-                    <plugin>
-                        <groupId>org.apache.maven.plugins</groupId>
-                        <artifactId>maven-gpg-plugin</artifactId>
-                        <version>1.4</version>
-                        <executions>
-                            <execution>
-                                <id>sign-artifacts</id>
-                                <phase>verify</phase>
-                                <goals>
-                                    <goal>sign</goal>
-                                </goals>
-                            </execution>
-                        </executions>
-                    </plugin>
-                </plugins>
-            </build>
-        </profile>
-    </profiles>
-  
-    <developers>
-        <developer>
-            <id>Martin</id>
-            <name>Martin Berglund</name>
-            <email>mabe02@gmail.com</email>
-        </developer>
-    </developers>
-</project>
->>>>>>> c4a4a523
+</project>